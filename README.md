# Intelligent Complaint Analysis for Financial Services

## Building a RAG-Powered Chatbot to Turn Customer Feedback into Actionable Insights

## Task-1: Exploratory Data Analysis and Data Preprocessing

#### EDA and Preprocessing Findings

✅ The exploratory data analysis of the CFPB complaint dataset reveals key insights into its structure and content.The dataset contains a diverse set of complaints across multiple financial products, with the initial analysis showing the distribution of complaints across products, highlighting which financial products (e.g., Credit card, Personal loan) receive the most complaints.

✅ The narrative length analysis indicates a wide range of complaint lengths, with some narratives being very short (<10 words) and others excessively long (>500 words), suggesting variability in consumer detail.

✅ Complaints without narratives were identified, and these were excluded from the final dataset to ensure quality for the RAG pipeline.

✅ After filtering for the specified products (Credit card, Personal loan, Buy Now, Pay Later, Savings account, Money transfers) and removing records with empty narratives, the dataset was significantly reduced in size, ensuring relevance and usability.

✅ Text cleaning involved lowercasing, removing special characters, and eliminating common boilerplate phrases to improve embedding quality.

✅ The cleaned dataset, saved as **filtered_complaints.csv**, retains essential metadata and cleaned narratives, making it suitable for downstream tasks like embedding and retrieval.

✅ The preprocessing steps ensure that the narratives are standardized and free of noise, enhancing the performance of the chatbot in answering queries based on real-world feedback.

## Task-2 Text Chunking, Embedding, and Vector Store Indexing

#### Report Section: Chunking Strategy and Embedding Model Choice

✅ For the text chunking strategy, I utilized LangChain's RecursiveCharacterTextSplitter with a chunk_size of 500 characters and a chunk_overlap of 50 characters.

✅ The chunk size was chosen to balance capturing coherent segments of complaint narratives (approximately 100-150 words) while ensuring embeddings remain semantically meaningful. Complaints often contain distinct issues (e.g., billing disputes, customer service issues), and smaller chunks help isolate these for better retrieval precision.

✅ The overlap of 50 characters maintains context across chunk boundaries, especially for narratives split mid-sentence. I experimented with larger chunk sizes (e.g., 1000 characters), but they risked diluting specific issues in longer narratives, while smaller chunks (e.g., 200 characters) fragmented context excessively. The chosen parameters were validated by inspecting sample chunks, ensuring they retained meaningful complaint details.

✅ The sentence-transformers/all-MiniLM-L6-v2 model was selected for embedding due to its efficiency and performance in semantic similarity tasks. This lightweight model (22M parameters, 384-dimensional embeddings) is optimized for short text, making it ideal for complaint narratives, which are typically concise yet descriptive. It provides a good balance between embedding quality and computational efficiency, suitable for indexing large datasets like the CFPB complaints. The model’s pre-training on diverse datasets ensures robust handling of financial terminology and consumer language.

✅ FAISS was chosen for the vector store due to its speed and scalability for similarity search, with metadata (complaint ID, product, chunk ID) stored alongside each embedding to enable traceability to the original complaint. The vector store and metadata are persisted in the vector_store/ directory for downstream retrieval tasks.

## Project Structure

<pre>
Intelligent-Complaint-Analysis-Financial Services/
├── .github/workflows/ci.yml   # For CI/CD
├── data/                       # add this folder to .gitignore
│   ├── raw/                   # Raw data goes here
|   |       └── complaints.csv
│   └── processed/             # Processed data for training
|                ├── filtered_complaints.csv
|                └── processed_complaints.csv
├── vectore_store/
|   ├── sample_chunks.csv    # Sample chunks for verification
|   ├── metadata.pkl         # chunks metadata
<<<<<<< HEAD
|   ├── faiss_index.faiss         # chunks metadata
|   └── faiss_index.bin      # FAISS index
├── models/                  # Saved embedding model
├── notebooks/
|   ├── logs/
|   |       └──  app.log     # logs
=======
|   ├── faiss_index.faiss         #  FAISS index
|   └── faiss_index.bin      # FAISS index
├── models/                  # Saved embedding model
├── notebooks/
|   |── logs/
|   |     └── app.log       # log files
>>>>>>> 1ee90e62
|   ├── README.md
│   └── complaints-EDA.ipynb          # Exploratory, one-off analysis
├── src/
│   ├── __init__.py
│   ├── data_process.py     # Script for Data Processing (EDA)
│   └── loggers.py    # logging to the files and output
├── tests/
|   ├── __init__.py
<<<<<<< HEAD
|   ├── test_data_processing.py
|   ├── test_text_chunker.py
=======
|   ├── test_data_process.py
>>>>>>> 1ee90e62
│   └── test_sample.py         # Unit tests
├── requirements.txt
├── .gitignore
├── LICENSE
└── README.md
</pre>

## Getting Started

Clone the repository

`git clone http://github.com/tegbiye/Intelligent-Complaint-Analysis-FinancialServices.git`

`cd Intelligent-Complaint-Analysis-FinancialServices`

Create environment using venv

`python -m venv .venv`

Activate the environment

`.venv\Scripts\activate` (Windows)

`source .venv\bin\activate` (Linux / Mac)

Install Dependencies

`pip install -r requirements.txt`

📜 License This project is licensed under the MIT License. Feel free to use, modify, and distribute with proper attribution.<|MERGE_RESOLUTION|>--- conflicted
+++ resolved
@@ -48,21 +48,12 @@
 ├── vectore_store/
 |   ├── sample_chunks.csv    # Sample chunks for verification
 |   ├── metadata.pkl         # chunks metadata
-<<<<<<< HEAD
 |   ├── faiss_index.faiss         # chunks metadata
 |   └── faiss_index.bin      # FAISS index
 ├── models/                  # Saved embedding model
 ├── notebooks/
 |   ├── logs/
 |   |       └──  app.log     # logs
-=======
-|   ├── faiss_index.faiss         #  FAISS index
-|   └── faiss_index.bin      # FAISS index
-├── models/                  # Saved embedding model
-├── notebooks/
-|   |── logs/
-|   |     └── app.log       # log files
->>>>>>> 1ee90e62
 |   ├── README.md
 │   └── complaints-EDA.ipynb          # Exploratory, one-off analysis
 ├── src/
@@ -71,12 +62,8 @@
 │   └── loggers.py    # logging to the files and output
 ├── tests/
 |   ├── __init__.py
-<<<<<<< HEAD
-|   ├── test_data_processing.py
 |   ├── test_text_chunker.py
-=======
 |   ├── test_data_process.py
->>>>>>> 1ee90e62
 │   └── test_sample.py         # Unit tests
 ├── requirements.txt
 ├── .gitignore
