# Intelligent Complaint Analysis for Financial Services

## Building a RAG-Powered Chatbot to Turn Customer Feedback into Actionable Insights

## Task-1: Exploratory Data Analysis and Data Preprocessing

#### EDA and Preprocessing Findings

✅ The exploratory data analysis of the CFPB complaint dataset reveals key insights into its structure and content.The dataset contains a diverse set of complaints across multiple financial products, with the initial analysis showing the distribution of complaints across products, highlighting which financial products (e.g., Credit card, Personal loan) receive the most complaints.

✅ The narrative length analysis indicates a wide range of complaint lengths, with some narratives being very short (<10 words) and others excessively long (>500 words), suggesting variability in consumer detail.

✅ Complaints without narratives were identified, and these were excluded from the final dataset to ensure quality for the RAG pipeline.

✅ After filtering for the specified products (Credit card, Personal loan, Buy Now, Pay Later, Savings account, Money transfers) and removing records with empty narratives, the dataset was significantly reduced in size, ensuring relevance and usability.

✅ Text cleaning involved lowercasing, removing special characters, and eliminating common boilerplate phrases to improve embedding quality.

✅ The cleaned dataset, saved as **filtered_complaints.csv**, retains essential metadata and cleaned narratives, making it suitable for downstream tasks like embedding and retrieval.

✅ The preprocessing steps ensure that the narratives are standardized and free of noise, enhancing the performance of the chatbot in answering queries based on real-world feedback.

## Task-2 Text Chunking, Embedding, and Vector Store Indexing

#### Report Section: Chunking Strategy and Embedding Model Choice

✅ For the text chunking strategy, I utilized LangChain's RecursiveCharacterTextSplitter with a chunk_size of 500 characters and a chunk_overlap of 50 characters.

✅ The chunk size was chosen to balance capturing coherent segments of complaint narratives (approximately 100-150 words) while ensuring embeddings remain semantically meaningful. Complaints often contain distinct issues (e.g., billing disputes, customer service issues), and smaller chunks help isolate these for better retrieval precision.

✅ The overlap of 50 characters maintains context across chunk boundaries, especially for narratives split mid-sentence. I experimented with larger chunk sizes (e.g., 1000 characters), but they risked diluting specific issues in longer narratives, while smaller chunks (e.g., 200 characters) fragmented context excessively. The chosen parameters were validated by inspecting sample chunks, ensuring they retained meaningful complaint details.

✅ The sentence-transformers/all-MiniLM-L6-v2 model was selected for embedding due to its efficiency and performance in semantic similarity tasks. This lightweight model (22M parameters, 384-dimensional embeddings) is optimized for short text, making it ideal for complaint narratives, which are typically concise yet descriptive. It provides a good balance between embedding quality and computational efficiency, suitable for indexing large datasets like the CFPB complaints. The model’s pre-training on diverse datasets ensures robust handling of financial terminology and consumer language.

✅ FAISS was chosen for the vector store due to its speed and scalability for similarity search, with metadata (complaint ID, product, chunk ID) stored alongside each embedding to enable traceability to the original complaint. The vector store and metadata are persisted in the vector_store/ directory for downstream retrieval tasks.

<<<<<<< HEAD
## Task 3: Building the RAG Core Logic and Evaluation

### Deliverables

    1. Python Module (rag_pipeline.py): 
     - The script successfully produced the evaluation table
    2. Evaluation Table (evaluation_table.md)
     - The table (provided in the document) contains answers and sources for five questions, with a quality score  
       and a comment to “Review answer and sources for accuracy and relevance.”

Evaluation table is follows

![App Banner](images/Evaluation_table.png)

## Task 4: Creating an Interactive Chat Interface
✅ The Streamlit application (app.py) provides an intuitive interface for users to interact with the RAG pipeline, enabling queries about customer complaints at CrediTrust.

✅ It is Built with Streamlit, it features a text input, “Submit” and “Clear” buttons, and displays AI-generated answers with source chunks for transparency. 

✅ The interface integrates the Task 3 pipeline (flan-base, sentence-transformers/all-MiniLM-L6-v2, FAISS vector store) and addresses usability and trust requirements.

#### When the streamlit app starts on cmd it looks the following.
  
![App Banner](images/Stream_lit_starter.png)

#### Then it will open the localhost:8501 on the default browser

![App Banner](images/Capstone_Project_1.png)

#### When prompted with questions it looks as follows

![App Banner](images/Capstone_Project.png)

## DEMO for 📊 CrediTrust Complaint Analysis Chatbot

### How to run the application
    streamlit run src\app.py

Then it will smoothly run as follows demo:

![App Banner](images/CapstoneProject.gif)

=======
>>>>>>> 77a5df55
## Project Structure

<pre>
Intelligent-Complaint-Analysis-Financial Services/
├── .github/workflows/ci.yml   # For CI/CD
├── data/                       # add this folder to .gitignore
│   ├── raw/                   # Raw data goes here
|   |       └── complaints.csv
│   └── processed/             # Processed data for training
<<<<<<< HEAD
├── images/        # include images of screen shot or gifs 
├── logs/
|      └── app.log      # log file for the system
=======
|                ├── filtered_complaints.csv
|                └── processed_complaints.csv
>>>>>>> 77a5df55
├── vectore_store/
|   ├── sample_chunks.csv    # Sample chunks for verification
|   ├── metadata.pkl         # chunks metadata
|   ├── faiss_index.faiss         #  FAISS index
|   └── faiss_index.bin      # FAISS index
├── models/                  # Saved embedding model
├── notebooks/
|   |── logs/
|   |     └── app.log       # log files
|   ├── README.md
│   └── complaints-EDA.ipynb          # Exploratory, one-off analysis
├── src/
│   ├── __init__.py
│   ├── data_process.py     # Script for Data Processing (EDA)
│   └── loggers.py    # logging to the files and output
├── tests/
|   ├── __init__.py
<<<<<<< HEAD
|   ├── test_app.py     # test files for the streamlit interface
|   ├── test_text_chunker.py # test files for text chuncker
|   ├── test_retrieval_rag.py  # test files for the rag_pipeline
|   ├── test_data_process.py   # test files for the data_process
=======
|   ├── test_data_process.py
>>>>>>> 77a5df55
│   └── test_sample.py         # Unit tests
├── requirements.txt
├── .gitignore
├── LICENSE
└── README.md
</pre>

## Getting Started

Clone the repository

`git clone http://github.com/tegbiye/Intelligent-Complaint-Analysis-FinancialServices.git`

`cd Intelligent-Complaint-Analysis-FinancialServices`

Create environment using venv

`python -m venv .venv`

Activate the environment

`.venv\Scripts\activate` (Windows)

`source .venv\bin\activate` (Linux / Mac)

Install Dependencies

`pip install -r requirements.txt`

📜 License This project is licensed under the MIT License. Feel free to use, modify, and distribute with proper attribution.<|MERGE_RESOLUTION|>--- conflicted
+++ resolved
@@ -34,7 +34,6 @@
 
 ✅ FAISS was chosen for the vector store due to its speed and scalability for similarity search, with metadata (complaint ID, product, chunk ID) stored alongside each embedding to enable traceability to the original complaint. The vector store and metadata are persisted in the vector_store/ directory for downstream retrieval tasks.
 
-<<<<<<< HEAD
 ## Task 3: Building the RAG Core Logic and Evaluation
 
 ### Deliverables
@@ -77,8 +76,6 @@
 
 ![App Banner](images/CapstoneProject.gif)
 
-=======
->>>>>>> 77a5df55
 ## Project Structure
 
 <pre>
@@ -88,14 +85,9 @@
 │   ├── raw/                   # Raw data goes here
 |   |       └── complaints.csv
 │   └── processed/             # Processed data for training
-<<<<<<< HEAD
 ├── images/        # include images of screen shot or gifs 
 ├── logs/
 |      └── app.log      # log file for the system
-=======
-|                ├── filtered_complaints.csv
-|                └── processed_complaints.csv
->>>>>>> 77a5df55
 ├── vectore_store/
 |   ├── sample_chunks.csv    # Sample chunks for verification
 |   ├── metadata.pkl         # chunks metadata
@@ -113,14 +105,10 @@
 │   └── loggers.py    # logging to the files and output
 ├── tests/
 |   ├── __init__.py
-<<<<<<< HEAD
 |   ├── test_app.py     # test files for the streamlit interface
 |   ├── test_text_chunker.py # test files for text chuncker
 |   ├── test_retrieval_rag.py  # test files for the rag_pipeline
 |   ├── test_data_process.py   # test files for the data_process
-=======
-|   ├── test_data_process.py
->>>>>>> 77a5df55
 │   └── test_sample.py         # Unit tests
 ├── requirements.txt
 ├── .gitignore
