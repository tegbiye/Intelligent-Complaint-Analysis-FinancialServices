--- conflicted
+++ resolved
@@ -62,13 +62,9 @@
 │   └── loggers.py    # logging to the files and output
 ├── tests/
 |   ├── __init__.py
-<<<<<<< HEAD
 |   ├── test_text_chunker.py
 |   ├── test_retrieval_rag.py
 |   ├── test_data_processing.py
-=======
-|   ├── test_data_process.py
->>>>>>> 77a5df55
 │   └── test_sample.py         # Unit tests
 ├── requirements.txt
 ├── .gitignore
