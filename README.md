# Intelligent Complaint Analysis for Financial Services

## Building a RAG-Powered Chatbot to Turn Customer Feedback into Actionable Insights

## Task-1: Exploratory Data Analysis and Data Preprocessing

#### EDA and Preprocessing Findings

✅ The exploratory data analysis of the CFPB complaint dataset reveals key insights into its structure and content.The dataset contains a diverse set of complaints across multiple financial products, with the initial analysis showing the distribution of complaints across products, highlighting which financial products (e.g., Credit card, Personal loan) receive the most complaints.

✅ The narrative length analysis indicates a wide range of complaint lengths, with some narratives being very short (<10 words) and others excessively long (>500 words), suggesting variability in consumer detail.

✅ Complaints without narratives were identified, and these were excluded from the final dataset to ensure quality for the RAG pipeline.

✅ After filtering for the specified products (Credit card, Personal loan, Buy Now, Pay Later, Savings account, Money transfers) and removing records with empty narratives, the dataset was significantly reduced in size, ensuring relevance and usability.

✅ Text cleaning involved lowercasing, removing special characters, and eliminating common boilerplate phrases to improve embedding quality.

✅ The cleaned dataset, saved as **filtered_complaints.csv**, retains essential metadata and cleaned narratives, making it suitable for downstream tasks like embedding and retrieval.

✅ The preprocessing steps ensure that the narratives are standardized and free of noise, enhancing the performance of the chatbot in answering queries based on real-world feedback.

## Task-2 Text Chunking, Embedding, and Vector Store Indexing

#### Report Section: Chunking Strategy and Embedding Model Choice

✅ For the text chunking strategy, I utilized LangChain's RecursiveCharacterTextSplitter with a chunk_size of 500 characters and a chunk_overlap of 50 characters.

✅ The chunk size was chosen to balance capturing coherent segments of complaint narratives (approximately 100-150 words) while ensuring embeddings remain semantically meaningful. Complaints often contain distinct issues (e.g., billing disputes, customer service issues), and smaller chunks help isolate these for better retrieval precision.

✅ The overlap of 50 characters maintains context across chunk boundaries, especially for narratives split mid-sentence. I experimented with larger chunk sizes (e.g., 1000 characters), but they risked diluting specific issues in longer narratives, while smaller chunks (e.g., 200 characters) fragmented context excessively. The chosen parameters were validated by inspecting sample chunks, ensuring they retained meaningful complaint details.

✅ The sentence-transformers/all-MiniLM-L6-v2 model was selected for embedding due to its efficiency and performance in semantic similarity tasks. This lightweight model (22M parameters, 384-dimensional embeddings) is optimized for short text, making it ideal for complaint narratives, which are typically concise yet descriptive. It provides a good balance between embedding quality and computational efficiency, suitable for indexing large datasets like the CFPB complaints. The model’s pre-training on diverse datasets ensures robust handling of financial terminology and consumer language.

✅ FAISS was chosen for the vector store due to its speed and scalability for similarity search, with metadata (complaint ID, product, chunk ID) stored alongside each embedding to enable traceability to the original complaint. The vector store and metadata are persisted in the vector_store/ directory for downstream retrieval tasks.

## Project Structure

<pre>
Intelligent-Complaint-Analysis-Financial Services/
├── .github/workflows/ci.yml   # For CI/CD
├── data/                       # add this folder to .gitignore
│   ├── raw/                   # Raw data goes here
|   |       └── complaints.csv
│   └── processed/             # Processed data for training
|                ├── filtered_complaints.csv
|                └── processed_complaints.csv
├── vectore_store/
|   ├── sample_chunks.csv    # Sample chunks for verification
|   ├── metadata.pkl         # chunks metadata
|   ├── faiss_index.faiss         # chunks metadata
|   └── faiss_index.bin      # FAISS index
├── models/                  # Saved embedding model
├── notebooks/
|   ├── logs/
|   |       └──  app.log     # logs
|   ├── README.md
│   └── complaints-EDA.ipynb          # Exploratory, one-off analysis
├── src/
│   ├── __init__.py
│   ├── data_process.py     # Script for Data Processing (EDA)
│   └── loggers.py    # logging to the files and output
├── tests/
|   ├── __init__.py
|   ├── test_text_chunker.py
<<<<<<< HEAD
|   ├── test_retrieval_rag.py
|   ├── test_data_processing.py
=======
|   ├── test_data_process.py
>>>>>>> ae7e1d2f
│   └── test_sample.py         # Unit tests
├── requirements.txt
├── .gitignore
├── LICENSE
└── README.md
</pre>

## Getting Started

Clone the repository

`git clone http://github.com/tegbiye/Intelligent-Complaint-Analysis-FinancialServices.git`

`cd Intelligent-Complaint-Analysis-FinancialServices`

Create environment using venv

`python -m venv .venv`

Activate the environment

`.venv\Scripts\activate` (Windows)

`source .venv\bin\activate` (Linux / Mac)

Install Dependencies

`pip install -r requirements.txt`

📜 License This project is licensed under the MIT License. Feel free to use, modify, and distribute with proper attribution.<|MERGE_RESOLUTION|>--- conflicted
+++ resolved
@@ -63,12 +63,8 @@
 ├── tests/
 |   ├── __init__.py
 |   ├── test_text_chunker.py
-<<<<<<< HEAD
 |   ├── test_retrieval_rag.py
-|   ├── test_data_processing.py
-=======
 |   ├── test_data_process.py
->>>>>>> ae7e1d2f
 │   └── test_sample.py         # Unit tests
 ├── requirements.txt
 ├── .gitignore
